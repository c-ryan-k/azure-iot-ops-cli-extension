# coding=utf-8
# ----------------------------------------------------------------------------------------------
# Copyright (c) Microsoft Corporation. All rights reserved.
# Licensed under the MIT License. See License file in the project root for license information.
# ----------------------------------------------------------------------------------------------


import pytest
from azext_edge.edge.common import DEFAULT_DATAFLOW_PROFILE
from azext_edge.edge.providers.base import DEFAULT_NAMESPACE
from azext_edge.edge.providers.check.dataflow import (
    evaluate_dataflow_endpoints,
    evaluate_core_service_runtime,
    evaluate_dataflow_profiles,
    evaluate_dataflows,
)
from azext_edge.edge.providers.check.common import (
    CoreServiceResourceKinds,
    ResourceOutputDetailLevel,
)
from azext_edge.edge.providers.edge_api.dataflow import DataflowResourceKinds

from .conftest import (
    assert_check_by_resource_types,
    assert_conditions,
    assert_evaluations,
    generate_pod_stub,
)
from ...generators import generate_random_string

dataflow_conditions = [
    "len(spec.operations)<=3",
    "spec.operations[*].sourceSettings.endpointRef",
    "ref(spec.operations[*].sourceSettings.endpointRef).endpointType in ('kafka','mqtt')",
    "spec.operations[*].destinationSettings.endpointRef",
    "len(spec.operations[*].sourceSettings)==1",
    "len(spec.operations[*].destinationSettings)==1",
]


@pytest.mark.parametrize(
    "resource_kinds",
    [
        None,
        [],
        [DataflowResourceKinds.DATAFLOW.value],
        [
            DataflowResourceKinds.DATAFLOW.value,
            DataflowResourceKinds.DATAFLOWENDPOINT.value,
        ],
        [
            DataflowResourceKinds.DATAFLOW.value,
            DataflowResourceKinds.DATAFLOWENDPOINT.value,
            DataflowResourceKinds.DATAFLOWPROFILE.value,
        ],
    ],
)
@pytest.mark.parametrize("ops_service", ["dataflow"])
def test_check_dataflow_by_resource_types(ops_service, mocker, mock_resource_types, resource_kinds):
    eval_lookup = {
        CoreServiceResourceKinds.RUNTIME_RESOURCE.value:
            "azext_edge.edge.providers.check.dataflow.evaluate_core_service_runtime",
        DataflowResourceKinds.DATAFLOW.value:
            "azext_edge.edge.providers.check.dataflow.evaluate_dataflows",
        DataflowResourceKinds.DATAFLOWENDPOINT.value:
            "azext_edge.edge.providers.check.dataflow.evaluate_dataflow_endpoints",
        DataflowResourceKinds.DATAFLOWPROFILE.value:
            "azext_edge.edge.providers.check.dataflow.evaluate_dataflow_profiles",
    }

    assert_check_by_resource_types(ops_service, mocker, resource_kinds, eval_lookup)


@pytest.mark.parametrize("detail_level", ResourceOutputDetailLevel.list())
@pytest.mark.parametrize(
    "dataflows, profiles, endpoints, conditions, evaluations",
    [
        # dataflows (valid)
        (
            # dataflows
            [
                {
                    "metadata": {
                        "name": "dataflow-2",
                    },
                    "spec": {
                        "mode": "Enabled",
                        "profileRef": "dataflow-profile-1",
                        "operations": [
                            {
                                "operationType": "source",
                                "sourceSettings": {
                                    "endpointRef": "dataflow-endpoint-1",
                                    "assetRef": "asset-ref",
                                    "serializationFormat": "JSON",
                                    "dataSources": ["one", "two"],
                                },
                            },
                            {
                                "operationType": "builtintransformation",
                                "builtInTransformationSettings": {
                                    "schemaRef": "Schema",
                                    "datasets": [
                                        {
                                            "description": "desc",
                                            "key": "key",
                                            "expression": "$1 < 20",
                                            "inputs": ["temperature", "pressure"],
                                        },
                                    ],
                                    "filter": [
                                        {
                                            "expression": "$1 > 10",
                                            "type": "operationType",
                                            "inputs": ["temperature", "pressure"],
                                        }
                                    ],
                                    "map": [
                                        {
                                            "description": "desc",
                                            "output": "output",
                                            "inputs": ["temperature", "pressure"],
                                        }
                                    ],
                                },
                            },
                            {
                                "operationType": "destination",
                                "destinationSettings": {
                                    "endpointRef": "dataflow-endpoint-2",
                                    "dataDestination": "destination",
                                },
                            },
                        ],
                    },
                },
            ],
            # profiles
            [{"metadata": {"name": "dataflow-profile-1"}}],
            # endpoints
            [
                {
                    "metadata": {
                        "name": "dataflow-endpoint-1",
                    },
                    "spec": {"endpointType": "mqtt"},
                },
                {
                    "metadata": {
                        "name": "dataflow-endpoint-2",
                    },
                    "spec": {"endpointType": "kafka"},
                },
            ],
            # conditions
            dataflow_conditions,
            # evaluations
            [
                [
                    ("status", "success"),
                    (
                        "name",
                        "dataflow-2",
                    ),
                    ("value", {"spec.profileRef": "dataflow-profile-1"}),
                ],
                [
                    ("status", "success"),
                    (
                        "name",
                        "dataflow-2",
                    ),
                    ("value", {"len(operations)": 3}),
                ],
                [
                    ("status", "success"),
                    (
                        "name",
                        "dataflow-2",
                    ),
                    ("value", {"spec.operations[*].sourceSettings.endpointRef": "dataflow-endpoint-1"}),
                ],
                [
                    ("status", "success"),
                    (
                        "name",
                        "dataflow-2",
                    ),
                    ("value", {"ref(spec.operations[*].sourceSettings.endpointRef).endpointType": "mqtt"}),
                ],
                [
                    ("status", "success"),
                    (
                        "name",
                        "dataflow-2",
                    ),
                    ("value", {"spec.operations[*].destinationSettings.endpointRef": "dataflow-endpoint-2"}),
                ],
            ],
        ),
        # dataflows (invalid)
        (
            # dataflows
            [
                {
                    "metadata": {
                        "name": "dataflow-1",
                    },
                    "spec": {
                        "mode": "Enabled",
                        # invalid profileRef
                        "profileRef": "nonexistent-dataflow-profile",
                        "operations": [
                            # only one destination
                            {
                                "operationType": "destination",
                                "destinationSettings": {
                                    "endpointRef": "invalid-endpoint",
                                },
                            }
                        ],
                    },
                },
                {
                    "metadata": {
                        "name": "dataflow-2",
                    },
                    "spec": {
                        "mode": "Enabled",
                        "profileRef": "real-dataflow-profile",
                        "operations": [
                            # good destination, bad source
                            {
                                "operationType": "source",
                                "sourceSettings": {
                                    "endpointRef": "invalid-endpoint",
                                },
                            },
                            {
                                "operationType": "destination",
                                "destinationSettings": {
                                    "endpointRef": "real-endpoint",
                                },
                            },
                        ],
                    },
                },
                {
                    "metadata": {
                        "name": "dataflow-3",
                    },
                    "spec": {
                        "mode": "Enabled",
                        "profileRef": "real-dataflow-profile",
                        "operations": [
                            # invalid source type
                            {
                                "operationType": "source",
                                "sourceSettings": {
                                    "endpointRef": "bad-source-endpoint",
                                },
                            },
                            {
                                "operationType": "destination",
                                "destinationSettings": {
                                    "endpointRef": "real-endpoint",
                                },
                            },
                        ],
                    },
                },
                {
                    "metadata": {
                        "name": "dataflow-4",
                    },
                    "spec": {
                        "mode": "Enabled",
                        "profileRef": "real-dataflow-profile",
                        # no operations
                        "operations": [],
                    },
                },
            ],
            # profiles
            [{"metadata": {"name": "real-dataflow-profile"}}],
            # endpoints
            [
                {
                    "metadata": {
                        "name": "real-endpoint",
                    },
                    "spec": {"endpointType": "kafka"},
                },
                {
                    "metadata": {
                        "name": "bad-source-endpoint",
                    },
                    "spec": {"endpointType": "fabriconelake"},
                },
            ],
            # conditions
            dataflow_conditions,
            # evaluations
            [
                [
                    ("status", "error"),
                    (
                        "name",
                        "dataflow-1",
                    ),
                    ("value", {"spec.profileRef": "nonexistent-dataflow-profile"}),
                ],
                [
                    ("status", "error"),
                    (
                        "name",
                        "dataflow-1",
                    ),
                    ("value", {"len(operations)": 1}),
                ],
                [
                    ("status", "error"),
                    (
                        "name",
                        "dataflow-1",
                    ),
                    ("value", {"spec.operations[*].destinationSettings.endpointRef": "invalid-endpoint"}),
                ],
                [
                    ("status", "error"),
                    (
                        "name",
                        "dataflow-1",
                    ),
                    ("value", {"len(spec.operations[*].sourceSettings)": 0}),
                ],
                [
                    ("status", "success"),
                    (
                        "name",
                        "dataflow-1",
                    ),
                    ("value", {"len(spec.operations[*].destinationSettings)": 1}),
                ],
                [
                    ("status", "success"),
                    (
                        "name",
                        "dataflow-2",
                    ),
                    ("value", {"spec.profileRef": "real-dataflow-profile"}),
                ],
                [
                    ("status", "success"),
                    (
                        "name",
                        "dataflow-2",
                    ),
                    ("value", {"len(operations)": 2}),
                ],
                [
                    ("status", "error"),
                    (
                        "name",
                        "dataflow-2",
                    ),
                    ("value", {"spec.operations[*].sourceSettings.endpointRef": "invalid-endpoint"}),
                ],
                [
                    ("status", "error"),
                    (
                        "name",
                        "dataflow-2",
                    ),
                    ("value", {"ref(spec.operations[*].sourceSettings.endpointRef).endpointType": None}),
                ],
                [
                    ("status", "success"),
                    (
                        "name",
                        "dataflow-2",
                    ),
                    ("value", {"spec.operations[*].destinationSettings.endpointRef": "real-endpoint"}),
                ],
                [
                    ("status", "success"),
                    (
                        "name",
                        "dataflow-2",
                    ),
                    ("value", {"len(spec.operations[*].sourceSettings)": 1}),
                ],
                [
                    ("status", "success"),
                    (
                        "name",
                        "dataflow-2",
                    ),
                    ("value", {"len(spec.operations[*].destinationSettings)": 1}),
                ],
                [
                    ("status", "success"),
                    (
                        "name",
                        "dataflow-3",
                    ),
                    ("value", {"spec.profileRef": "real-dataflow-profile"}),
                ],
                [
                    ("status", "success"),
                    (
                        "name",
                        "dataflow-3",
                    ),
                    ("value", {"len(operations)": 2}),
                ],
                [
                    ("status", "success"),
                    (
                        "name",
                        "dataflow-3",
                    ),
                    ("value", {"spec.operations[*].sourceSettings.endpointRef": "bad-source-endpoint"}),
                ],
                [
                    ("status", "error"),
                    (
                        "name",
                        "dataflow-3",
                    ),
                    ("value", {"ref(spec.operations[*].sourceSettings.endpointRef).endpointType": "fabriconelake"}),
                ],
                [
                    ("status", "success"),
                    (
                        "name",
                        "dataflow-3",
                    ),
                    ("value", {"spec.operations[*].destinationSettings.endpointRef": "real-endpoint"}),
                ],
                [
                    ("status", "success"),
                    (
                        "name",
                        "dataflow-3",
                    ),
                    ("value", {"len(spec.operations[*].sourceSettings)": 1}),
                ],
                [
                    ("status", "success"),
                    (
                        "name",
                        "dataflow-3",
                    ),
                    ("value", {"len(spec.operations[*].destinationSettings)": 1}),
                ],
                [
                    ("status", "success"),
                    (
                        "name",
                        "dataflow-4",
                    ),
                    ("value", {"spec.profileRef": "real-dataflow-profile"}),
                ],
                [
                    ("status", "error"),
                    (
                        "name",
                        "dataflow-4",
                    ),
                    ("value", {"len(operations)": 0}),
                ],
                [
                    ("status", "error"),
                    (
                        "name",
                        "dataflow-4",
                    ),
                    ("value", {"len(spec.operations[*].sourceSettings)": 0}),
                ],
                [
                    ("status", "error"),
                    (
                        "name",
                        "dataflow-4",
                    ),
                    ("value", {"len(spec.operations[*].destinationSettings)": 0}),
                ],
            ],
        ),
        # disabled dataflows
        (
            # dataflows
            [
                {
                    "metadata": {
                        "name": "disabled-dataflow",
                    },
                    "spec": {
                        "mode": "Disabled",
<<<<<<< HEAD
                        "profileRef": DEFAULT_DATAFLOW_PROFILE,
=======
                        "profileRef": "default",
>>>>>>> 2023be6b
                        "operations": [
                            {
                                "operationType": "source",
                                "sourceSettings": {
                                    "endpointRef": "dataflow-endpoint-1",
                                },
                            },
                            {
                                "operationType": "destination",
                                "destinationSettings": {
                                    "endpointRef": "dataflow-endpoint-2",
                                },
                            },
                        ],
                    },
                }
            ],
            # profiles
<<<<<<< HEAD
            [{"metadata": {"name": DEFAULT_DATAFLOW_PROFILE}}],
=======
            [{"metadata": {"name": "default"}}],
>>>>>>> 2023be6b
            # endpoints
            [
                {
                    "metadata": {
                        "name": "dataflow-endpoint-1",
                    },
                    "spec": {"endpointType": "mqtt"},
                },
                {
                    "metadata": {
                        "name": "dataflow-endpoint-2",
                    },
                    "spec": {"endpointType": "kafka"},
                },
            ],
            # conditions
            dataflow_conditions,
            # evaluations
            [
                [
                    ("status", "skipped"),
                    (
                        "name",
                        "disabled-dataflow",
                    ),
                    ("value/spec.mode", "Disabled"),
                ]
            ],
        ),
        # no dataflows
        (
            # dataflows
            [],
            # profiles
            [],
            # endpoints
            [],
            # conditions
            [],
            # evaluations
            [
                [
                    ("status", "skipped"),
                    (
                        "value/dataflows",
                        "No Dataflow resources detected in any namespace.",
                    ),
                ]
            ],
        ),
    ],
)
def test_evaluate_dataflows(
    mocker,
    dataflows,
    profiles,
    endpoints,
    conditions,
    evaluations,
    detail_level,
):
    namespace = generate_random_string()
    for resource in [dataflows, profiles, endpoints]:
        for item in resource:
            item["metadata"]["namespace"] = namespace
    # this expects the logic to follow this path:
    # 1. get all dataflows
    # 2. get all profiles
    # 3. get all endpoints
    side_effects = [{"items": dataflows}, {"items": profiles}, {"items": endpoints}]

    mocker = mocker.patch(
        "azext_edge.edge.providers.edge_api.base.EdgeResourceApi.get_resources",
        side_effect=side_effects,
    )

    result = evaluate_dataflows(detail_level=detail_level)

    assert result["name"] == "evalDataflows"
    assert result["targets"]["dataflows.connectivity.iotoperations.azure.com"]
    target = result["targets"]["dataflows.connectivity.iotoperations.azure.com"]

    for namespace in target:
        assert namespace in result["targets"]["dataflows.connectivity.iotoperations.azure.com"]

        target[namespace]["conditions"] = [] if not target[namespace]["conditions"] else target[namespace]["conditions"]
        assert_conditions(target[namespace], conditions)
        assert_evaluations(target[namespace], evaluations)


@pytest.mark.parametrize("detail_level", ResourceOutputDetailLevel.list())
@pytest.mark.parametrize(
    "endpoints, conditions, evaluations",
    [
        (
            # endpoints
            [
                # kafka endpoint
                {
                    "metadata": {
                        "name": "endpoint-1",
                    },
                    "spec": {
                        "endpointType": "kafka",
                        "kafkaSettings": {
                            "host": "kafkaHost",
                            "authentication": {"method": "authMethod"},
                            "cloudEventAttributes": "Propagate",
                            "consumerGroupId": None,
                            "compression": "compression",
                            "kafkaAcks": 3,
                            # no TLS
                            "batching": {"latencyMs": 300},
                        },
                    },
                },
                # localStorage
                {
                    "metadata": {
                        "name": "endpoint-2",
                    },
                    "spec": {
                        "endpointType": "localstorage",
                        "localStorageSettings": {
                            "persistentVolumeClaimRef": "ref",
                            "authentication": {"method": "authMethod"},
                        },
                    },
                },
                # Fabric Onelake
                {
                    "metadata": {
                        "name": "endpoint-3",
                    },
                    "spec": {
                        "endpointType": "fabriconelake",
                        "fabricOneLakeSettings": {
                            "host": "fabric_host",
                            "authentication": {"method": "authMethod"},
                            "names": {"lakehouseName": "lakehouse", "workspaceName": "workspaceName"},
                            "batching": {"latencySeconds": 2},
                        },
                    },
                },
                # datalake storage
                {
                    "metadata": {
                        "name": "endpoint-4",
                    },
                    "spec": {
                        "endpointType": "datalakestorage",
                        "datalakeStorageSettings": {
                            "host": "datalakeHost",
                            "authentication": {"method": "authMethod"},
                            "batching": {"latencySeconds": 12},
                        },
                    },
                },
                # dataExplorer
                {
                    "metadata": {
                        "name": "endpoint-5",
                    },
                    "spec": {
                        "endpointType": "dataExplorer",
                        "dataExplorerSettings": {
                            "authentication": {"method": "authMethod"},
                            "database": "databse",
                            "host": "data_explorer_host",
                            "batching": {"latencySeconds": 3},
                        },
                    },
                },
                # mqtt
                {
                    "metadata": {
                        "name": "endpoint-6",
                    },
                    "spec": {
                        "endpointType": "mqtt",
                        "mqttSettings": {
                            "authentication": {"method": "authMethod"},
                            "host": "mqttHost",
                            "protocol": "Websockets",
                            "cloudEventAttributes": "CreateOrRemap",
                            "clientIdPrefix": None,
                            "qos": 3,
                            "maxInflightMessages": 100,
                            "tls": {"mode": "Enabled", "trustedCaCertificateConfigMapRef": "ref"},
                        },
                    },
                },
                # invalid endpoint type
                {
                    "metadata": {
                        "name": "endpoint-7",
                    },
                    "spec": {
                        "endpointType": "invalid",
                    },
                },
            ],
            # conditions
            [
                "spec.endpointType",
            ],
            # evaluations
            [
                [
                    ("status", "success"),
                    (
                        "name",
                        "endpoint-1",
                    ),
                    ("value", {"spec.endpointType": "kafka"}),
                ],
                [
                    ("status", "success"),
                    (
                        "name",
                        "endpoint-2",
                    ),
                    ("value", {"spec.endpointType": "localstorage"}),
                ],
                [
                    ("status", "success"),
                    (
                        "name",
                        "endpoint-3",
                    ),
                    ("value", {"spec.endpointType": "fabriconelake"}),
                ],
                [
                    ("status", "success"),
                    (
                        "name",
                        "endpoint-4",
                    ),
                    ("value", {"spec.endpointType": "datalakestorage"}),
                ],
                [
                    ("status", "success"),
                    (
                        "name",
                        "endpoint-5",
                    ),
                    ("value", {"spec.endpointType": "dataExplorer"}),
                ],
                [
                    ("status", "success"),
                    (
                        "name",
                        "endpoint-6",
                    ),
                    ("value", {"spec.endpointType": "mqtt"}),
                ],
                [
                    ("status", "error"),
                    (
                        "name",
                        "endpoint-7",
                    ),
                    ("value", {"spec.endpointType": "invalid"}),
                ],
            ],
        ),
        # no endpoints
        (
            # endpoints
            [],
            # conditions
            [],
            # evaluations
            [
                [
                    ("status", "skipped"),
                    (
                        "value/endpoints",
                        "No Dataflow Endpoints detected in any namespace.",
                    ),
                ]
            ],
        ),
    ],
)
def test_evaluate_dataflow_endpoints(
    mocker,
    endpoints,
    conditions,
    evaluations,
    detail_level,
):
    mocker = mocker.patch(
        "azext_edge.edge.providers.edge_api.base.EdgeResourceApi.get_resources",
        side_effect=[{"items": endpoints}],
    )

    namespace = generate_random_string()
    for endpoint in endpoints:
        endpoint["metadata"]["namespace"] = namespace
    result = evaluate_dataflow_endpoints(detail_level=detail_level)

    assert result["name"] == "evalDataflowEndpoints"
    assert result["targets"]["dataflowendpoints.connectivity.iotoperations.azure.com"]
    target = result["targets"]["dataflowendpoints.connectivity.iotoperations.azure.com"]

    for namespace in target:
        assert namespace in result["targets"]["dataflowendpoints.connectivity.iotoperations.azure.com"]

        target[namespace]["conditions"] = [] if not target[namespace]["conditions"] else target[namespace]["conditions"]
        assert_conditions(target[namespace], conditions)
        assert_evaluations(target[namespace], evaluations)


@pytest.mark.parametrize("detail_level", ResourceOutputDetailLevel.list())
@pytest.mark.parametrize(
    "profiles, pods, conditions, evaluations",
    [
        # good default profile (name, namespace, instance count and diagnostic vals)
        (
            # profiles
            [
                {
                    "metadata": {
                        "name": DEFAULT_DATAFLOW_PROFILE,
                        "namespace": DEFAULT_NAMESPACE,
                    },
                    "spec": {
                        "instanceCount": 1,
                        "diagnostics": {
                            "logs": {
                                "level": "info",
                                "openTelemetryExportConfig": {
                                    "otlpGrpcEndpoint": "endpoint",
                                },
                            },
                            "metrics": {
                                "openTelemetryExportConfig": {
                                    "otlpGrpcEndpoint": "endpoint",
                                }
                            },
                        },
                    },
                },
            ],
            # pods
            [
                # good profile pod
                generate_pod_stub(
                    name=f"aio-dataflow-{DEFAULT_DATAFLOW_PROFILE}-0",
                    phase="Running",
                ),
            ],
            # conditions
            [
                "spec.instanceCount",
                f"[*].metadata.name=='{DEFAULT_DATAFLOW_PROFILE}'",
            ],
            # evaluations
            [
                [
                    ("status", "success"),
                    (
                        "name",
<<<<<<< HEAD
                        DEFAULT_DATAFLOW_PROFILE,
=======
                        "default",
>>>>>>> 2023be6b
                    ),
                    ("value", {"spec.instanceCount": 1}),
                ],
                [
                    ("status", "success"),
                    (
                        "name",
                        "pod/aio-dataflow-default-0",
                    ),
                    ("value", {"status.phase": "Running"}),
                ],
            ],
        ),
        # good and bad profiles, no default profile warning
        (
            # profiles
            [
                {
                    "metadata": {
                        "name": "good-profile",
                        "namespace": DEFAULT_NAMESPACE,
                    },
                    "spec": {
                        "instanceCount": 1,
                        "diagnostics": {
                            "logs": {
                                "level": "info",
                                "openTelemetryExportConfig": {
                                    "otlpGrpcEndpoint": "endpoint",
                                },
                            },
                            "metrics": {
                                "openTelemetryExportConfig": {
                                    "otlpGrpcEndpoint": "endpoint",
                                }
                            },
                        },
                    },
                },
                {
                    "metadata": {
                        "name": "bad-profile",
                        "namespace": DEFAULT_NAMESPACE,
                    },
                    "spec": {
                        "instanceCount": None,
                    },
                },
            ],
            # pods
            [
                # good profile pod
                generate_pod_stub(
                    name="aio-dataflow-good-profile-0",
                    phase="Running",
                ),
            ],
            # conditions
            [
                "spec.instanceCount",
            ],
            # evaluations
            [
                [
                    ("status", "success"),
                    (
                        "name",
                        "good-profile",
                    ),
                    ("value", {"spec.instanceCount": 1}),
                ],
                [
                    ("status", "success"),
                    (
                        "name",
                        "pod/aio-dataflow-good-profile-0",
                    ),
                    ("value", {"status.phase": "Running"}),
                ],
                [
                    ("status", "error"),
                    (
                        "name",
                        "bad-profile",
                    ),
                    ("value", {"spec.instanceCount": None}),
                ],
                [
                    ("status", "warning"),
                    (
                        "value",
                        {f"[*].metadata.name=='{DEFAULT_DATAFLOW_PROFILE}'": "warning"},
                    ),
                ],
            ],
        ),
        # good profile, warning status
        (
            # profiles
            [
                {
                    "metadata": {
                        "name": DEFAULT_DATAFLOW_PROFILE,
                        "namespace": DEFAULT_NAMESPACE,
                    },
                    "spec": {
                        "instanceCount": 1,
                    },
                    "status": {"configStatusLevel": "warn", "statusDescription": "this should display a warning"},
                },
            ],
            # pods
            [
                # good profile pod
                generate_pod_stub(
                    name=f"aio-dataflow-{DEFAULT_DATAFLOW_PROFILE}-0",
                    phase="Running",
                ),
            ],
            # conditions
            [
                "spec.instanceCount",
                f"[*].metadata.name=='{DEFAULT_DATAFLOW_PROFILE}'",
            ],
            # evaluations
            [
                [
                    ("status", "warning"),
                    (
                        "name",
<<<<<<< HEAD
                        DEFAULT_DATAFLOW_PROFILE,
=======
                        "default",
>>>>>>> 2023be6b
                    ),
                    ("value/status/configStatusLevel", "warn"),
                    ("value/status/statusDescription", "this should display a warning"),
                ],
                [
                    ("status", "success"),
                    (
                        "name",
<<<<<<< HEAD
                        DEFAULT_DATAFLOW_PROFILE,
=======
                        "default",
>>>>>>> 2023be6b
                    ),
                    ("value", {"spec.instanceCount": 1}),
                ],
                [
                    ("status", "success"),
                    (
                        "name",
                        "pod/aio-dataflow-default-0",
                    ),
                    ("value", {"status.phase": "Running"}),
                ],
            ],
        ),
        # no profiles
        (
            # profiles
            [],
            # pods
            [],
            # conditions
            [],
            # evaluations
            [
                [
                    ("status", "warning"),
                    (
                        "value/profiles",
                        "No Dataflow Profiles detected in any namespace.",
                    ),
                ]
            ],
        ),
    ],
)
def test_evaluate_dataflow_profiles(
    mocker,
    profiles,
    pods,
    conditions,
    evaluations,
    detail_level,
):

    mocker.patch(
        "azext_edge.edge.providers.edge_api.base.EdgeResourceApi.get_resources", side_effect=[{"items": profiles}]
    )
    mocker.patch(
        "azext_edge.edge.providers.check.dataflow.get_namespaced_pods_by_prefix",
        return_value=pods,
        side_effect=[pods, []],
    )
    result = evaluate_dataflow_profiles(detail_level=detail_level)

    assert result["name"] == "evalDataflowProfiles"
    assert result["targets"]["dataflowprofiles.connectivity.iotoperations.azure.com"]
    target = result["targets"]["dataflowprofiles.connectivity.iotoperations.azure.com"]

    for namespace in target:
        assert namespace in result["targets"]["dataflowprofiles.connectivity.iotoperations.azure.com"]

        target[namespace]["conditions"] = [] if not target[namespace]["conditions"] else target[namespace]["conditions"]
        assert_conditions(target[namespace], conditions)
        assert_evaluations(target[namespace], evaluations)


@pytest.mark.parametrize("detail_level", ResourceOutputDetailLevel.list())
@pytest.mark.parametrize(
    "resource_name",
    [
        None,
        "aio-dataflow-*",
    ],
)
@pytest.mark.parametrize(
    "pods, namespace_conditions, namespace_evaluations",
    [
        (
            # pods
            [
                generate_pod_stub(
                    name="aio-dataflow-operator-12345",
                    phase="Running",
                )
            ],
            # namespace conditions str
            [],
            # namespace evaluations str
            [
                [
                    ("status", "success"),
                    ("value/status.phase", "Running"),
                ],
            ],
        ),
        (
            # pods
            [
                generate_pod_stub(
                    name="aio-dataflow-operator-12345",
                    phase="Failed",
                )
            ],
            # namespace conditions str
            [],
            # namespace evaluations str
            [
                [("status", "error")],
            ],
        ),
        # no pods
        (
            # pods
            [],
            # namespace conditions str
            [],
            # namespace evaluations str
            [],
        ),
    ],
)
def test_evaluate_core_service_runtime(
    mocker,
    pods,
    namespace_conditions,
    namespace_evaluations,
    detail_level,
    resource_name,
):
    mocker = mocker.patch(
        "azext_edge.edge.providers.check.dataflow.get_namespaced_pods_by_prefix",
        return_value=pods,
    )

    namespace = generate_random_string()
    for pod in pods:
        pod.metadata.namespace = namespace
    result = evaluate_core_service_runtime(detail_level=detail_level, resource_name=resource_name)

    assert result["name"] == "evalCoreServiceRuntime"
    assert result["targets"][CoreServiceResourceKinds.RUNTIME_RESOURCE.value]
    target = result["targets"][CoreServiceResourceKinds.RUNTIME_RESOURCE.value]

    for namespace in target:
        assert namespace in result["targets"][CoreServiceResourceKinds.RUNTIME_RESOURCE.value]

        target[namespace]["conditions"] = [] if not target[namespace]["conditions"] else target[namespace]["conditions"]
        assert_conditions(target[namespace], namespace_conditions)
        assert_evaluations(target[namespace], namespace_evaluations)<|MERGE_RESOLUTION|>--- conflicted
+++ resolved
@@ -498,11 +498,7 @@
                     },
                     "spec": {
                         "mode": "Disabled",
-<<<<<<< HEAD
                         "profileRef": DEFAULT_DATAFLOW_PROFILE,
-=======
-                        "profileRef": "default",
->>>>>>> 2023be6b
                         "operations": [
                             {
                                 "operationType": "source",
@@ -521,11 +517,7 @@
                 }
             ],
             # profiles
-<<<<<<< HEAD
             [{"metadata": {"name": DEFAULT_DATAFLOW_PROFILE}}],
-=======
-            [{"metadata": {"name": "default"}}],
->>>>>>> 2023be6b
             # endpoints
             [
                 {
@@ -890,11 +882,7 @@
                     ("status", "success"),
                     (
                         "name",
-<<<<<<< HEAD
                         DEFAULT_DATAFLOW_PROFILE,
-=======
-                        "default",
->>>>>>> 2023be6b
                     ),
                     ("value", {"spec.instanceCount": 1}),
                 ],
@@ -1025,11 +1013,7 @@
                     ("status", "warning"),
                     (
                         "name",
-<<<<<<< HEAD
                         DEFAULT_DATAFLOW_PROFILE,
-=======
-                        "default",
->>>>>>> 2023be6b
                     ),
                     ("value/status/configStatusLevel", "warn"),
                     ("value/status/statusDescription", "this should display a warning"),
@@ -1038,11 +1022,7 @@
                     ("status", "success"),
                     (
                         "name",
-<<<<<<< HEAD
                         DEFAULT_DATAFLOW_PROFILE,
-=======
-                        "default",
->>>>>>> 2023be6b
                     ),
                     ("value", {"spec.instanceCount": 1}),
                 ],
