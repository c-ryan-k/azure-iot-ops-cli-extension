--- conflicted
+++ resolved
@@ -48,11 +48,7 @@
 
         color = COLOR_STR_FORMAT.format(color="bright_blue", value="{text}") if as_list else "{text}"
         title_subject = (
-<<<<<<< HEAD
-            f"{{[bright_blue]{ops_service or 'IoT Operations'}[/bright_blue]}} service deployment"
-=======
-            f"{{{color.format(text=ops_service)}}} service deployment"
->>>>>>> 8af1581b
+            f"{{{color.format(text=(ops_service or 'IoT Operations'))}}} service deployment"
             if post_deployment
             else color.format(text="IoT Operations readiness")
         )
