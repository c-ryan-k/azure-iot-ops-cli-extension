--- conflicted
+++ resolved
@@ -53,53 +53,7 @@
     check_manager: CheckManager,
     target: str,
     target_service_pod: str,
-<<<<<<< HEAD
-    pods: List[dict],
-    display_padding: int,
-    detail_level: Optional[int] = ResourceOutputDetailLevel.default.value,
-) -> None:
-    if not pods:
-        # TODO - summary plumbing
-        add_display_and_eval(
-            check_manager=check_manager,
-            target_name=target,
-            display_text=f"{target_service_pod}* [yellow]not detected[/yellow].",
-            eval_status=CheckTaskStatus.warning.value,
-            eval_value=None,
-            resource_name=target_service_pod,
-            namespace=namespace,
-            padding=(0, 0, 0, display_padding)
-        )
-
-    else:
-        for pod in pods:
-            pod_dict = pod.to_dict()
-            pod_name = pod_dict["metadata"]["name"]
-            pod_phase = pod_dict.get("status", {}).get("phase")
-            pod_phase_deco, status = decorate_pod_phase(pod_phase)
-            target_service_pod = f"pod/{pod_name}"
-            # TODO - summary plumbing
-
-            add_display_and_eval(
-                check_manager=check_manager,
-                target_name=target,
-                display_text=f"Pod {{[bright_blue]{pod_name}[/bright_blue]}} in phase {{{pod_phase_deco}}}.",
-                eval_status=status,
-                eval_value={"name": pod_name, "status.phase": pod_phase},
-                resource_name=target_service_pod,
-                namespace=namespace,
-                padding=(0, 0, 0, display_padding)
-            )
-
-
-def evaluate_detailed_pod_health(
-    check_manager: CheckManager,
-    target: str,
-    target_service_pod: str,
-    pod: V1Pod,
-=======
     pods: List[V1Pod],
->>>>>>> 8af1581b
     display_padding: int,
     namespace: str,
     detail_level: int = ResourceOutputDetailLevel.summary.value,
