# coding=utf-8
# ----------------------------------------------------------------------------------------------
# Copyright (c) Microsoft Corporation. All rights reserved.
# Licensed under the MIT License. See License file in the project root for license information.
# ----------------------------------------------------------------------------------------------

"""
shared: Define shared data types(enums) and constant strings for IoT Operations service checks.

"""

from enum import Enum
from typing import List, NamedTuple
from ...common import CheckTaskStatus, ListableEnum


class ResourceOutputDetailLevel(ListableEnum):
    """
    Level of detail in check output.
    """

    summary = "0"  # summary
    detail = "1"  # detail
    verbose = "2"  # verbose


class DataSourceStageType(ListableEnum):
    """
    Data source stage type.
    """

    http = "input/http"
    influxdb = "input/influxdb"
    mqtt = "input/mqtt"
    sql = "input/mssql"


ERROR_NO_DETAIL = "<No detail available>"

POD_CONDITION_TEXT_MAP = {
    "Ready": "Pod Readiness",
    "Initialized": "Pod Initialized",
    "ContainersReady": "Containers Readiness",
    "PodScheduled": "Pod Scheduled",
    "PodReadyToStartContainers": "Pod Ready To Start Containers",
}

ASSET_DATAPOINT_PROPERTIES = [
    ("name", "Name", False),
    ("capabilityId", "Capability Id", True),
    ("dataPointConfiguration", "Configuration", True),
    ("observabilityMode", "Observability Mode", False),
]

ASSET_PROPERTIES = [
    ("description", "Description", True),
    ("attributes", "Attributes", True),
    ("defaultDatasetsConfiguration", "Default Dataset Configuration", False),
    ("defaultEventsConfiguration", "Default Events Configuration", False),
    ("displayName", "Display Name", False),
    ("documentationUri", "Documentation Uri", False),
    ("enabled", "Enabled", False),
    ("observabilityMode", "Observability Mode", False),
    ("externalAssetId", "External Asset Id", False),
    ("hardwareRevision", "Hardware Revision", False),
    ("manufacturer", "Manufacturer", False),
    ("manufacturerUri", "Manufacturer Uri", True),
    ("model", "Model", False),
    ("productCode", "Product Code", False),
    ("serialNumber", "Serial Number", False),
    ("softwareRevision", "Software Revision", False),
    ("uuid", "Uuid", False),
    ("version", "Version", False),
]

ASSET_EVENT_PROPERTIES = [
    ("name", "Name", False),
    ("capabilityId", "Capability Id", True),
    ("eventConfiguration", "Configuration", False),
    ("observabilityMode", "Observability Mode", False),
]

BROKER_DIAGNOSTICS_PROPERTIES = [
    ("logs.level", "Log Level", False),
    ("metrics.mode", "Metrics Mode", False),
    ("selfCheck.mode", "Self Check Mode", False),
    ("traces.mode", "Trace Mode", False),
]

MAX_ASSET_EVENTS = 1000
MAX_ASSET_DATAPOINTS = 1000

# Check constants
ALL_NAMESPACES_TARGET = "_all_"


# when there are runtime resources related to the service but not
# related to any service resource, use this as the resource name
class CoreServiceResourceKinds(Enum):
    """
    Core service resource kinds:
    """

    RUNTIME_RESOURCE = "coreServiceRuntimeResource"


# Dataflow properties
class DataflowOperationType(ListableEnum):
    """
    Dataflow Profile Operation Type:
    """

    source = "source"
    destination = "destination"
    builtin_transformation = "builtintransformation"


class DataflowEndpointType(ListableEnum):
    """
    Dataflow Endpoint Type:
    """

    data_explorer = "dataexplorer"
    datalake = "datalakestorage"
    fabric_onelake = "fabriconelake"
    kafka = "kafka"
    local_storage = "localstorage"
    mqtt = "mqtt"


<<<<<<< HEAD
class DataFlowEndpointAuthenticationType(ListableEnum):
    """
    Dataflow Endpoint Authentication Type:
    """

    access_token = "AccessToken"
    system_assigned = "SystemAssignedManagedIdentity"
    user_assigned = "UserAssignedManagedIdentity"
    x509 = "X509Certificate"
    service_account_token = "ServiceAccountToken"
    anonymous = "Anonymous"
    sasl = "Sasl"
=======
class PodStatusResult(NamedTuple):
    display_strings: List[str]
    eval_status: CheckTaskStatus


class PodStatusConditionResult(NamedTuple):
    condition_string: str
    failed_reason: str
    eval_status: CheckTaskStatus
>>>>>>> 75aa2931


# Akri runtime attributes
AKRI_PREFIX = "aio-akri-"

# MQ runtime attributes
AIO_BROKER_DIAGNOSTICS_PROBE_PREFIX = "aio-broker-diagnostics-probe"
AIO_BROKER_FRONTEND_PREFIX = "aio-broker-frontend"
AIO_BROKER_BACKEND_PREFIX = "aio-broker-backend"
AIO_BROKER_AUTH_PREFIX = "aio-broker-authentication"
AIO_BROKER_HEALTH_MANAGER = "aio-broker-health-manager"
AIO_BROKER_OPERATOR = "aio-broker-operator"
AIO_BROKER_FLUENT_BIT = "aio-broker-fluent-bit"

# OPCUA runtime attributes
AIO_OPCUA_PREFIX = "aio-opc-"

# Pre-deployment KPIs

MIN_K8S_VERSION = "1.20"

# Node prerequisite constants

MIN_NODE_MEMORY = "16G"
MIN_NODE_STORAGE = "30G"
MIN_NODE_VCPU = "4"
AIO_SUPPORTED_ARCHITECTURES = ["amd64"]  # someday arm64

DISPLAY_BYTES_PER_GIGABYTE = 10**9

# UI constants
DEFAULT_PADDING = 8
PADDING_SIZE = 4
DEFAULT_PROPERTY_DISPLAY_COLOR = "cyan"

COLOR_STR_FORMAT = "[{color}]{value}[/{color}]"<|MERGE_RESOLUTION|>--- conflicted
+++ resolved
@@ -128,7 +128,6 @@
     mqtt = "mqtt"
 
 
-<<<<<<< HEAD
 class DataFlowEndpointAuthenticationType(ListableEnum):
     """
     Dataflow Endpoint Authentication Type:
@@ -141,7 +140,8 @@
     service_account_token = "ServiceAccountToken"
     anonymous = "Anonymous"
     sasl = "Sasl"
-=======
+
+
 class PodStatusResult(NamedTuple):
     display_strings: List[str]
     eval_status: CheckTaskStatus
@@ -151,7 +151,6 @@
     condition_string: str
     failed_reason: str
     eval_status: CheckTaskStatus
->>>>>>> 75aa2931
 
 
 # Akri runtime attributes
